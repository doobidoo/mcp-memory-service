--- conflicted
+++ resolved
@@ -10,7 +10,6 @@
 
 ## [Unreleased]
 
-<<<<<<< HEAD
 ### Fixed
 - **SessionEnd Hook: Read actual conversation from transcript** (claude-hooks)
   - Fixed hook using hardcoded mock conversation data instead of real session transcript
@@ -20,7 +19,7 @@
   - Mock data preserved as fallback for manual testing only
   - **Impact**: Session consolidation memories now contain actual conversation content
   - **Files Changed**: `claude-hooks/core/session-end.js`
-=======
+
 ## [8.62.0] - 2025-12-27
 
 ### Added
@@ -88,7 +87,6 @@
 
 **Closes**: #299 (Import path validation), #300 (Response format validation)
 **Extends**: #295 (Test suite completion - handler integration phase complete)
->>>>>>> e60b9050
 
 ## [8.61.2] - 2025-12-27
 
