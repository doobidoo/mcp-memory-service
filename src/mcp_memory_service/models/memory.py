--- conflicted
+++ resolved
@@ -15,7 +15,7 @@
 """Memory-related data models."""
 from dataclasses import dataclass, field
 from typing import List, Optional, Dict, Any
-from datetime import datetime, timezone
+from datetime import datetime
 import time
 import logging
 import calendar
@@ -78,18 +78,11 @@
                 try:
                     # Handle common ISO formats
                     if iso_str.endswith('Z'):
-<<<<<<< HEAD
-                        # Remove 'Z' and parse as UTC
-                        dt = datetime.fromisoformat(iso_str[:-1])
-                        # Treat as UTC by replacing timezone
-                        return dt.replace(tzinfo=timezone.utc).timestamp()
-=======
                         # UTC timezone indicated by 'Z'
                         dt = datetime.fromisoformat(iso_str[:-1])
                         # Treat as UTC and convert to timestamp
                         import calendar
                         return calendar.timegm(dt.timetuple()) + dt.microsecond / 1000000.0
->>>>>>> 66152de5
                     elif '+' in iso_str or iso_str.count('-') > 2:
                         # Has timezone info, use fromisoformat in Python 3.7+
                         dt = datetime.fromisoformat(iso_str)
@@ -97,13 +90,6 @@
                     else:
                         # No timezone info, assume UTC
                         dt = datetime.fromisoformat(iso_str)
-<<<<<<< HEAD
-                        return dt.timestamp()
-                except:
-                    # Last resort: try strptime
-                    dt = datetime.strptime(iso_str[:19], "%Y-%m-%dT%H:%M:%S")
-                    return dt.timestamp()
-=======
                         return calendar.timegm(dt.timetuple()) + dt.microsecond / 1000000.0
                 except (ValueError, TypeError) as e:
                     # Last resort: try strptime and treat as UTC
@@ -114,11 +100,10 @@
                         # If all parsing fails, return current timestamp
                         logging.warning(f"Failed to parse timestamp '{iso_str}', using current time")
                         return datetime.now().timestamp()
->>>>>>> 66152de5
 
         def float_to_iso(ts: float) -> str:
             """Convert float timestamp to ISO string."""
-            return datetime.fromtimestamp(ts, tz=timezone.utc).isoformat()
+            return datetime.utcfromtimestamp(ts).isoformat() + "Z"
 
         # Handle created_at
         if created_at is not None and created_at_iso is not None:
@@ -199,13 +184,13 @@
             self.updated_at_iso = float_to_iso(now)
         
         # Update legacy timestamp field for backward compatibility
-        self.timestamp = datetime.fromtimestamp(self.created_at, tz=timezone.utc)
+        self.timestamp = datetime.utcfromtimestamp(self.created_at)
 
     def touch(self):
         """Update the updated_at timestamps to the current time."""
         now = time.time()
         self.updated_at = now
-        self.updated_at_iso = datetime.fromtimestamp(now, tz=timezone.utc).isoformat()
+        self.updated_at_iso = datetime.utcfromtimestamp(now).isoformat() + "Z"
 
     def to_dict(self) -> Dict[str, Any]:
         """Convert memory to dictionary format for storage."""
