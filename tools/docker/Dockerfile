## Slim (CPU-only) Docker image optimized for sqlite-vec + ONNX
## Consolidated as the primary Dockerfile to avoid confusion.
FROM python:3.12-slim

# Build arguments for conditional features
ARG SKIP_MODEL_DOWNLOAD=false
ARG PLATFORM=linux/amd64
ARG INSTALL_EXTRA="[sqlite]"
ARG FORCE_CPU_PYTORCH=false

# Optimized runtime environment
ENV PYTHONUNBUFFERED=1 \
    MCP_MEMORY_STORAGE_BACKEND=sqlite_vec \
    MCP_MEMORY_USE_ONNX=1 \
    MCP_MEMORY_SQLITE_PATH=/app/sqlite_db \
    MCP_MEMORY_BACKUPS_PATH=/app/backups \
    PYTHONPATH=/app/src \
    DOCKER_CONTAINER=1 \
    CHROMA_TELEMETRY_IMPL=none \
    ANONYMIZED_TELEMETRY=false \
    HF_HUB_DISABLE_TELEMETRY=1

WORKDIR /app

# Minimal system packages with security updates
RUN apt-get update && \
    apt-get install -y --no-install-recommends \
    curl \
    bash \
    && apt-get upgrade -y \
    && rm -rf /var/lib/apt/lists/* \
    && apt-get clean

# Copy essentials
COPY pyproject.toml .
COPY uv.lock .
COPY README.md .
COPY scripts/installation/install_uv.py .

# Install UV
RUN python install_uv.py

# Data dirs
RUN mkdir -p /app/sqlite_db /app/backups

# Copy source
COPY src/ /app/src/
COPY run_server.py ./

# Optional utils
COPY scripts/utils/uv_wrapper.py ./uv_wrapper.py
COPY scripts/utils/memory_wrapper_uv.py ./memory_wrapper_uv.py

# Entrypoints
COPY tools/docker/docker-entrypoint.sh /usr/local/bin/
COPY tools/docker/docker-entrypoint-persistent.sh /usr/local/bin/
COPY tools/docker/docker-entrypoint-unified.sh /usr/local/bin/

<<<<<<< HEAD
# Normalize line endings
RUN sed -i 's/\r$//' /usr/local/bin/docker-entrypoint.sh && \
    sed -i 's/\r$//' /usr/local/bin/docker-entrypoint-persistent.sh && \
    sed -i 's/\r$//' /usr/local/bin/docker-entrypoint-unified.sh

# Install minimal deps (no torch/CUDA); then install package in editable mode without deps
RUN python -m uv pip install \
    "mcp>=1.0.0,<2.0.0" \
    "sqlite-vec>=0.1.0" \
    "onnxruntime>=1.15.0" \
    "tokenizers==0.20.3" \
    "build>=0.10.0" \
    "aiohttp>=3.8.0" \
    "fastapi>=0.115.0" \
    "uvicorn>=0.30.0" \
    "python-multipart>=0.0.9" \
    "sse-starlette>=2.1.0" \
    "aiofiles>=23.2.1" \
    "psutil>=5.9.0" \
    "zeroconf>=0.130.0" \
    "PyPDF2>=3.0.0" \
    "chardet>=5.0.0" \
    "click>=8.0.0" \
    && python -m uv pip install -e . --no-deps

# Prefetch ONNX model optionally
RUN if [ "$SKIP_MODEL_DOWNLOAD" != "true" ]; then \
        echo "Pre-downloading ONNX embedding models..." && \
        python -c "try:\
            from mcp_memory_service.embeddings.onnx_embeddings import ONNXEmbeddingModel; \
            print('Initializing ONNX embedding model...'); \
            model = ONNXEmbeddingModel(); \
            print('ONNX models cached successfully')\
        except Exception as e:\
            print(f'Warning: Could not pre-download ONNX models: {e}'); \
            print('Models will be downloaded at runtime')" || echo "ONNX model download failed, continuing..."; \
=======
# Install the package with UV (configurable dependency group)
# Use CPU-only PyTorch by default to save disk space in CI/test environments
RUN if [ "$FORCE_CPU_PYTORCH" = "true" ] || [ "$INSTALL_EXTRA" = "[sqlite]" ]; then \
        echo "Installing CPU-only PyTorch to save disk space..."; \
        python -m uv pip install torch --index-url https://download.pytorch.org/whl/cpu; \
        python -m uv pip install -e .${INSTALL_EXTRA}; \
    else \
        python -m uv pip install -e .${INSTALL_EXTRA}; \
    fi

# Conditionally pre-download ONNX models for lightweight embedding
RUN if [ "$SKIP_MODEL_DOWNLOAD" != "true" ]; then \
        echo "Pre-downloading ONNX embedding models..." && \
        python -c "try:\
            import onnxruntime as ort; \
            print('ONNX runtime available for lightweight embeddings'); \
            print('ONNX models will be downloaded at runtime as needed')\
        except Exception as e:\
            print(f'Warning: ONNX runtime not available: {e}'); \
            print('Embedding functionality may be limited')" || echo "ONNX check failed, continuing..."; \
>>>>>>> 66152de5
    else \
        echo "Skipping ONNX model download (SKIP_MODEL_DOWNLOAD=true)"; \
    fi

# Entrypoint perms
RUN chmod a+rw /dev/stdin /dev/stdout /dev/stderr && \
    chmod +x /usr/local/bin/docker-entrypoint.sh && \
    chmod +x /usr/local/bin/docker-entrypoint-persistent.sh && \
    chmod +x /usr/local/bin/docker-entrypoint-unified.sh

VOLUME ["/app/sqlite_db", "/app/backups"]
EXPOSE 8000
ENTRYPOINT ["/usr/local/bin/docker-entrypoint-unified.sh"]<|MERGE_RESOLUTION|>--- conflicted
+++ resolved
@@ -8,10 +8,9 @@
 ARG INSTALL_EXTRA="[sqlite]"
 ARG FORCE_CPU_PYTORCH=false
 
-# Optimized runtime environment
+# Set environment variables
 ENV PYTHONUNBUFFERED=1 \
     MCP_MEMORY_STORAGE_BACKEND=sqlite_vec \
-    MCP_MEMORY_USE_ONNX=1 \
     MCP_MEMORY_SQLITE_PATH=/app/sqlite_db \
     MCP_MEMORY_BACKUPS_PATH=/app/backups \
     PYTHONPATH=/app/src \
@@ -20,6 +19,7 @@
     ANONYMIZED_TELEMETRY=false \
     HF_HUB_DISABLE_TELEMETRY=1
 
+# Set the working directory
 WORKDIR /app
 
 # Minimal system packages with security updates
@@ -31,7 +31,7 @@
     && rm -rf /var/lib/apt/lists/* \
     && apt-get clean
 
-# Copy essentials
+# Copy essential files
 COPY pyproject.toml .
 COPY uv.lock .
 COPY README.md .
@@ -40,60 +40,22 @@
 # Install UV
 RUN python install_uv.py
 
-# Data dirs
+# Create directories for data persistence
 RUN mkdir -p /app/sqlite_db /app/backups
 
-# Copy source
+# Copy source code
 COPY src/ /app/src/
 COPY run_server.py ./
 
-# Optional utils
+# Copy utility scripts if they exist
 COPY scripts/utils/uv_wrapper.py ./uv_wrapper.py
 COPY scripts/utils/memory_wrapper_uv.py ./memory_wrapper_uv.py
 
-# Entrypoints
+# Copy Docker entrypoint scripts
 COPY tools/docker/docker-entrypoint.sh /usr/local/bin/
 COPY tools/docker/docker-entrypoint-persistent.sh /usr/local/bin/
 COPY tools/docker/docker-entrypoint-unified.sh /usr/local/bin/
 
-<<<<<<< HEAD
-# Normalize line endings
-RUN sed -i 's/\r$//' /usr/local/bin/docker-entrypoint.sh && \
-    sed -i 's/\r$//' /usr/local/bin/docker-entrypoint-persistent.sh && \
-    sed -i 's/\r$//' /usr/local/bin/docker-entrypoint-unified.sh
-
-# Install minimal deps (no torch/CUDA); then install package in editable mode without deps
-RUN python -m uv pip install \
-    "mcp>=1.0.0,<2.0.0" \
-    "sqlite-vec>=0.1.0" \
-    "onnxruntime>=1.15.0" \
-    "tokenizers==0.20.3" \
-    "build>=0.10.0" \
-    "aiohttp>=3.8.0" \
-    "fastapi>=0.115.0" \
-    "uvicorn>=0.30.0" \
-    "python-multipart>=0.0.9" \
-    "sse-starlette>=2.1.0" \
-    "aiofiles>=23.2.1" \
-    "psutil>=5.9.0" \
-    "zeroconf>=0.130.0" \
-    "PyPDF2>=3.0.0" \
-    "chardet>=5.0.0" \
-    "click>=8.0.0" \
-    && python -m uv pip install -e . --no-deps
-
-# Prefetch ONNX model optionally
-RUN if [ "$SKIP_MODEL_DOWNLOAD" != "true" ]; then \
-        echo "Pre-downloading ONNX embedding models..." && \
-        python -c "try:\
-            from mcp_memory_service.embeddings.onnx_embeddings import ONNXEmbeddingModel; \
-            print('Initializing ONNX embedding model...'); \
-            model = ONNXEmbeddingModel(); \
-            print('ONNX models cached successfully')\
-        except Exception as e:\
-            print(f'Warning: Could not pre-download ONNX models: {e}'); \
-            print('Models will be downloaded at runtime')" || echo "ONNX model download failed, continuing..."; \
-=======
 # Install the package with UV (configurable dependency group)
 # Use CPU-only PyTorch by default to save disk space in CI/test environments
 RUN if [ "$FORCE_CPU_PYTORCH" = "true" ] || [ "$INSTALL_EXTRA" = "[sqlite]" ]; then \
@@ -114,17 +76,22 @@
         except Exception as e:\
             print(f'Warning: ONNX runtime not available: {e}'); \
             print('Embedding functionality may be limited')" || echo "ONNX check failed, continuing..."; \
->>>>>>> 66152de5
     else \
-        echo "Skipping ONNX model download (SKIP_MODEL_DOWNLOAD=true)"; \
+        echo "Skipping model download (SKIP_MODEL_DOWNLOAD=true)"; \
     fi
 
-# Entrypoint perms
+# Configure stdio for MCP communication and make entrypoints executable
 RUN chmod a+rw /dev/stdin /dev/stdout /dev/stderr && \
     chmod +x /usr/local/bin/docker-entrypoint.sh && \
     chmod +x /usr/local/bin/docker-entrypoint-persistent.sh && \
     chmod +x /usr/local/bin/docker-entrypoint-unified.sh
 
+# Add volume mount points for data persistence
 VOLUME ["/app/sqlite_db", "/app/backups"]
+
+# Expose the port (if needed)
 EXPOSE 8000
+
+# Use the unified entrypoint script by default
+# Can be overridden with docker-entrypoint.sh for backward compatibility
 ENTRYPOINT ["/usr/local/bin/docker-entrypoint-unified.sh"]